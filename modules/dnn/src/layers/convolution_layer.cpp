/*M///////////////////////////////////////////////////////////////////////////////////////
//
//  IMPORTANT: READ BEFORE DOWNLOADING, COPYING, INSTALLING OR USING.
//
//  By downloading, copying, installing or using the software you agree to this license.
//  If you do not agree to this license, do not download, install,
//  copy or use the software.
//
//
//                           License Agreement
//                For Open Source Computer Vision Library
//
// Copyright (C) 2013, OpenCV Foundation, all rights reserved.
// Third party copyrights are property of their respective owners.
//
// Redistribution and use in source and binary forms, with or without modification,
// are permitted provided that the following conditions are met:
//
//   * Redistribution's of source code must retain the above copyright notice,
//     this list of conditions and the following disclaimer.
//
//   * Redistribution's in binary form must reproduce the above copyright notice,
//     this list of conditions and the following disclaimer in the documentation
//     and/or other materials provided with the distribution.
//
//   * The name of the copyright holders may not be used to endorse or promote products
//     derived from this software without specific prior written permission.
//
// This software is provided by the copyright holders and contributors "as is" and
// any express or implied warranties, including, but not limited to, the implied
// warranties of merchantability and fitness for a particular purpose are disclaimed.
// In no event shall the Intel Corporation or contributors be liable for any direct,
// indirect, incidental, special, exemplary, or consequential damages
// (including, but not limited to, procurement of substitute goods or services;
// loss of use, data, or profits; or business interruption) however caused
// and on any theory of liability, whether in contract, strict liability,
// or tort (including negligence or otherwise) arising in any way out of
// the use of this software, even if advised of the possibility of such damage.
//
//M*/

#include "../precomp.hpp"
#include <opencv2/core/ocl.hpp>
#include "layers_common.hpp"
#include "convolution_layer.hpp"
#include "op_im2col.hpp"
#include "op_blas.hpp"
<<<<<<< HEAD
#include <opencv2/dnn/shape_utils.hpp>
#include <iostream>
=======
>>>>>>> e88b0618

namespace cv
{
namespace dnn
{
<<<<<<< HEAD
=======
    ConvolutionLayer::ConvolutionLayer(LayerParams &params) : Layer(params)
    {
        getConvolutionKernelParams(params, kerH, kerW, padH, padW, strideH, strideW, dilationH, dilationW);

        numOutput = params.get<int>("num_output");
        bias = params.get<bool>("bias_term", true);
        group = params.get<int>("group", 1);
        CV_Assert(numOutput % group == 0);

        CV_Assert(!bias || blobs.size() == 2);
        CV_Assert( bias || blobs.size() == 1);
>>>>>>> e88b0618

ConvolutionLayerImpl::ConvolutionLayerImpl()
{
    tryUseOpenCL = true;
    numOutput = -1;
    group = -1;

    #if HAVE_CBLAS
        if (getBlasThreads() != cv::getThreadNum())
        {
            setBlasThreads(cv::getThreadNum());
        }
    #endif
}

void ConvolutionLayerImpl::init()
{
    CV_Assert(1 <= blobs.size() && blobs.size() <= 2);

    bias = (blobs.size() >= 2);
    numOutput = blobs[0].num();

    CV_Assert(blobs[0].dims() == 4 && blobs[0].cols() == kernel.width && blobs[0].rows() == kernel.height);
    CV_Assert(!bias || blobs[1].total() == (size_t)blobs[0].num());

    useOpenCL = ocl::useOpenCL() && tryUseOpenCL;
}

void ConvolutionLayerImpl::allocate(const std::vector<Blob*> &inputs, std::vector<Blob> &outputs)
{
    init();

    CV_Assert(inputs.size() > 0);
    const Blob &input = *inputs[0];
    CV_Assert(input.dims() == 4 && (input.type() == CV_32F || input.type() == CV_64F));
    computeInpOutShape(input);

    group = inpCn / blobs[0].channels();
    CV_Assert(inpCn % group == 0 && outCn % group == 0);
    CV_Assert(blobs[0].num() == outCn && blobs[0].channels() == inpCn / group);

    outGroupCn = outCn / group;
    inpGroupCn = inpCn / group;
    ksize = inpGroupCn * kernel.height * kernel.width;

    for (size_t i = 0; i < inputs.size(); i++)
    {
        CV_Assert(inputs[i]->type() == input.type());
        CV_Assert(inputs[i]->dims() == 4 && inputs[i]->channels() == input.channels());
        CV_Assert(inputs[i]->rows() == input.rows() && inputs[i]->cols() == input.cols());
    }

    int allocFlags = useOpenCL ? Blob::ALLOC_UMAT : Blob::ALLOC_MAT;

    if (!is1x1())
    {
        colBlob.create(Shape(ksize, outH * outW), input.type(), allocFlags);
    }

    if (bias)
    {
        biasOnesBlob.create(Shape(1, topH * topW), input.type(), allocFlags);
        biasOnesBlob.setTo(1);
    }

    outputs.resize(inputs.size());
    for (size_t i = 0; i < inputs.size(); i++)
    {
<<<<<<< HEAD
        outputs[i].create(Shape(inputs[i]->num(), topCn, topH, topW), input.type(), allocFlags);
=======
        return (kerH == 1 && kerW == 1) && (strideW == 1 && strideH == 1) && (dilationW == 1 && dilationH == 1); //hotfix with stride
>>>>>>> e88b0618
    }
}

bool ConvolutionLayerImpl::is1x1() const
{
    return (kernel.height == 1 && kernel.width == 1) &&
           (stride.height == 1 && stride.width == 1);
}

template<typename XMat>
void ConvolutionLayerImpl::forward_(std::vector<Blob*> &inputs, std::vector<Blob> &outputs)
{
    XMat weightsMat = reshaped(blobs[0].getRefConst<XMat>(), Shape(outCn, ksize));
    XMat biasesMat  = reshaped(blobs[1].getRefConst<XMat>(), Shape(outCn, 1));

    for (size_t ii = 0; ii < outputs.size(); ii++)
    {
        int numImg = inputs[ii]->size(0);
        XMat inpMat = inputs[ii]->getRefConst<XMat>();
        XMat outMat = reshaped(outputs[ii].getRef<XMat>(), Shape(numImg*group*outGroupCn, outH*outW));

        for (int n = 0; n < numImg; n++)
        {
            for (int g = 0; g < group; g++)
            {
                XMat colMat, curInp = slice(inpMat, n, _Range(g * inpGroupCn, inpGroupCn));
                im2col(curInp, colMat);

                _Range kerRange(g * outGroupCn, outGroupCn);
                XMat kerMat = weightsMat.rowRange(kerRange);

                _Range outRange((g + n * group) * outGroupCn, outGroupCn);
                XMat dstMat = outMat.rowRange(outRange);

                dnn::gemm(kerMat, colMat, 1, dstMat, 0);

                if (bias)
                {
                    dnn::gemm(biasesMat.rowRange(kerRange), biasOnesBlob.getRefConst<XMat>(), 1, dstMat, 1);
                }
            }
        }
    }
}

void ConvolutionLayerImpl::forward(std::vector<Blob*> &inputs, std::vector<Blob> &outputs)
{
    if (!useOpenCL)
        forward_<Mat>(inputs, outputs);
    else
        forward_<UMat>(inputs, outputs);
}

void ConvolutionLayerImpl::im2col(const UMat &srcImg, UMat &dstCol)
{
    if (is1x1())
    {
        dstCol = reshaped(srcImg, Shape(ksize, outH*outW));
        return;
    }
#ifdef HAVE_OPENCL
    CV_Assert(im2col_ocl(srcImg, inpGroupCn, inpH, inpW, kernel.height, kernel.width, pad.height, pad.width, stride.height, stride.width, this->colBlob.umatRef()));
    dstCol = this->colBlob.umatRefConst();
#else
    CV_Error(Error::StsInternal, "");
    dstCol = srcImg; //supress warning
#endif
}

<<<<<<< HEAD
void ConvolutionLayerImpl::im2col(const Mat &srcImg, Mat &dstCol)
{
    if (is1x1())
    {
        dstCol = reshaped(srcImg, Shape(ksize, outH*outW));
        return;
=======
        if (inpBlob.type() == CV_32F)
            im2col_CpuPBody<float>::run((float*)srcPtr, inpGroupCn, inpH, inpW, kerH, kerW, padH, padW, strideH, strideW, dilationH, dilationW, colMat.ptr<float>());
        if (inpBlob.type() == CV_64F)
            im2col_CpuPBody<double>::run((double*)srcPtr, inpGroupCn, inpH, inpW, kerH, kerW, padH, padW, strideH, strideW, dilationH, dilationW, colMat.ptr<double>());
>>>>>>> e88b0618
    }

    Mat &colMat = colBlob.matRef();
    if (srcImg.type() == CV_32F)
        im2col_CpuPBody<float>::run(srcImg.ptr<float>(), inpGroupCn, inpH, inpW, kernel.height, kernel.width, pad.height, pad.width, stride.height, stride.width, colMat.ptr<float>());
    if (srcImg.type() == CV_64F)
        im2col_CpuPBody<double>::run(srcImg.ptr<double>(), inpGroupCn, inpH, inpW, kernel.height, kernel.width, pad.height, pad.width, stride.height, stride.width, colMat.ptr<double>());

<<<<<<< HEAD
    dstCol = colMat;
}
=======
        outH = (inpH + 2 * padH - (dilationH * (kerH - 1) + 1)) / strideH + 1;
        outW = (inpW + 2 * padW - (dilationW * (kerW - 1) + 1)) / strideW + 1;

        outCn = numOutput;
>>>>>>> e88b0618

void ConvolutionLayerImpl::computeInpOutShape(const Blob &input)
{
    inpH = input.rows();
    inpW = input.cols();
    inpCn = input.channels();

    outH = (inpH + 2 * pad.height - kernel.height) / stride.height + 1;
    outW = (inpW + 2 * pad.width - kernel.width) / stride.width + 1;
    outCn = numOutput;

    topH = outH; topW = outW; topCn = outCn;
}

//Deconvolution

DeConvolutionLayerImpl::DeConvolutionLayerImpl()
{

}

void DeConvolutionLayerImpl::computeInpOutShape(const Blob &inpBlob)
{
    outH = inpBlob.rows();
    outW = inpBlob.cols();
    outCn = inpBlob.channels();

    inpH = stride.height * (outH - 1) + kernel.height - 2 * pad.height;
    inpW = stride.width * (outW - 1) + kernel.width - 2 * pad.width;
    inpCn = numOutput;

    topH = inpH; topW = inpW; topCn = inpCn;
}

void DeConvolutionLayerImpl::forward(std::vector<Blob*> &inputs, std::vector<Blob> &outputs)
{
    if (!useOpenCL)
        forward_<Mat>(inputs, outputs);
    else
        forward_<UMat>(inputs, outputs);
}

template<typename XMat>
void DeConvolutionLayerImpl::forward_(std::vector<Blob *> &inputs, std::vector<Blob> &outputs)
{
    XMat weightsMat = reshaped(blobs[0].getRefConst<XMat>(), Shape(outCn, ksize));
    XMat biasesMat  = reshaped(blobs[1].getRefConst<XMat>(), Shape(outCn, 1));

    for (size_t ii = 0; ii < outputs.size(); ii++)
    {
        int numImg = inputs[ii]->size(0);
        XMat convBlob = reshaped(inputs[ii]->getRefConst<XMat>(), Shape(numImg*outCn, outH*outW));
        XMat decnBlob = reshaped(outputs[ii].getRef<XMat>(), Shape(numImg*inpCn, inpH*inpW));

        for (int n = 0; n < numImg; n++)
        {
            for (int g = 0; g < group; g++)
            {
                XMat dstMat = decnBlob.rowRange(_Range((g + n * group) * inpGroupCn, inpGroupCn));
                XMat &colMat = (is1x1()) ? dstMat : colBlob.getRef<XMat>();

                XMat convMat = convBlob.rowRange(_Range((g + n * group) * outGroupCn, outGroupCn));
                XMat wghtMat = weightsMat.rowRange(_Range(g * outGroupCn, outGroupCn));

                dnn::gemm(wghtMat, convMat, 1, colMat, 0, GEMM_1_T);

                if (!is1x1())
                    col2im(colMat, dstMat);

                if (bias)
                {
                    XMat curBiasMat = biasesMat.rowRange(_Range(g * outGroupCn, outGroupCn));
                    dnn::gemm(curBiasMat, biasOnesBlob.getRefConst<XMat>(), 1, dstMat, 1);
                }
            }
        }
    }
}

void DeConvolutionLayerImpl::col2im(const Mat &colMat, Mat &dstImg)
{
    if (is1x1())
    {
        dstImg = colMat;
        return;
    }
    if (dstImg.type() == CV_32F)
        col2im_CpuPBody<float>::run(colMat.ptr<float>(), inpGroupCn, inpH, inpW, kernel.height, kernel.width, pad.height, pad.width, stride.height, stride.width, dstImg.ptr<float>());
    if (dstImg.type() == CV_64F)
        col2im_CpuPBody<double>::run(colMat.ptr<double>(), inpGroupCn, inpH, inpW, kernel.height, kernel.width, pad.height, pad.width, stride.height, stride.width, dstImg.ptr<double>());
}

<<<<<<< HEAD
void DeConvolutionLayerImpl::col2im(const UMat &colMat, UMat &dstImg)
{
    if (is1x1())
    {
        dstImg = colMat;
        return;
=======
        if (dstMat.type() == CV_32F)
            col2im_cpu(colMat.ptr<float>(), inpGroupCn, inpH, inpW, kerH, kerW, padH, padW, strideH, strideW, dilationH, dilationW,  dstMat.ptr<float>());
        if (dstMat.type() == CV_64F)
            col2im_cpu(colMat.ptr<double>(), inpGroupCn, inpH, inpW, kerH, kerW, padH, padW, strideH, strideW, dilationH, dilationW, dstMat.ptr<double>());
>>>>>>> e88b0618
    }
#ifdef HAVE_OPENCL
    CV_Assert(col2im_ocl(colMat, inpGroupCn, inpH, inpW, kernel.height, kernel.width, pad.height, pad.width, stride.height, stride.width, dstImg));
#else
    CV_Error(Error::StsInternal, "");
    dstImg = colMat;
#endif
}

//Initializers

Ptr<BaseConvolutionLayer> ConvolutionLayer::create(Size kernel, Size stride, Size pad)
{
    ConvolutionLayerImpl *l = new ConvolutionLayerImpl();
    l->kernel = kernel;
    l->pad = pad;
    l->stride = stride;
    return Ptr<BaseConvolutionLayer>(l);
}

Ptr<BaseConvolutionLayer> DeconvolutionLayer::create(Size kernel, Size stride, Size pad)
{
    DeConvolutionLayerImpl *l = new DeConvolutionLayerImpl();
    l->kernel = kernel;
    l->pad = pad;
    l->stride = stride;
    return Ptr<BaseConvolutionLayer>(l);
}

}
}<|MERGE_RESOLUTION|>--- conflicted
+++ resolved
@@ -45,30 +45,13 @@
 #include "convolution_layer.hpp"
 #include "op_im2col.hpp"
 #include "op_blas.hpp"
-<<<<<<< HEAD
 #include <opencv2/dnn/shape_utils.hpp>
 #include <iostream>
-=======
->>>>>>> e88b0618
 
 namespace cv
 {
 namespace dnn
 {
-<<<<<<< HEAD
-=======
-    ConvolutionLayer::ConvolutionLayer(LayerParams &params) : Layer(params)
-    {
-        getConvolutionKernelParams(params, kerH, kerW, padH, padW, strideH, strideW, dilationH, dilationW);
-
-        numOutput = params.get<int>("num_output");
-        bias = params.get<bool>("bias_term", true);
-        group = params.get<int>("group", 1);
-        CV_Assert(numOutput % group == 0);
-
-        CV_Assert(!bias || blobs.size() == 2);
-        CV_Assert( bias || blobs.size() == 1);
->>>>>>> e88b0618
 
 ConvolutionLayerImpl::ConvolutionLayerImpl()
 {
@@ -94,7 +77,8 @@
     CV_Assert(blobs[0].dims() == 4 && blobs[0].cols() == kernel.width && blobs[0].rows() == kernel.height);
     CV_Assert(!bias || blobs[1].total() == (size_t)blobs[0].num());
 
-    useOpenCL = ocl::useOpenCL() && tryUseOpenCL;
+    //TODO: dilation in OCL mode
+    useOpenCL = ocl::useOpenCL() && tryUseOpenCL && dilation == Size(1, 1);
 }
 
 void ConvolutionLayerImpl::allocate(const std::vector<Blob*> &inputs, std::vector<Blob> &outputs)
@@ -137,18 +121,15 @@
     outputs.resize(inputs.size());
     for (size_t i = 0; i < inputs.size(); i++)
     {
-<<<<<<< HEAD
         outputs[i].create(Shape(inputs[i]->num(), topCn, topH, topW), input.type(), allocFlags);
-=======
-        return (kerH == 1 && kerW == 1) && (strideW == 1 && strideH == 1) && (dilationW == 1 && dilationH == 1); //hotfix with stride
->>>>>>> e88b0618
     }
 }
 
 bool ConvolutionLayerImpl::is1x1() const
 {
     return (kernel.height == 1 && kernel.width == 1) &&
-           (stride.height == 1 && stride.width == 1);
+           (stride.height == 1 && stride.width == 1) &&
+           (dilation.height == 1 && dilation.width == 1);
 }
 
 template<typename XMat>
@@ -203,7 +184,7 @@
         return;
     }
 #ifdef HAVE_OPENCL
-    CV_Assert(im2col_ocl(srcImg, inpGroupCn, inpH, inpW, kernel.height, kernel.width, pad.height, pad.width, stride.height, stride.width, this->colBlob.umatRef()));
+    CV_Assert(im2col_ocl(srcImg, inpGroupCn, inpH, inpW, kernel.height, kernel.width, pad.height, pad.width, stride.height, stride.width, dilation.height, dilation.width, this->colBlob.umatRef()));
     dstCol = this->colBlob.umatRefConst();
 #else
     CV_Error(Error::StsInternal, "");
@@ -211,36 +192,22 @@
 #endif
 }
 
-<<<<<<< HEAD
 void ConvolutionLayerImpl::im2col(const Mat &srcImg, Mat &dstCol)
 {
     if (is1x1())
     {
         dstCol = reshaped(srcImg, Shape(ksize, outH*outW));
         return;
-=======
-        if (inpBlob.type() == CV_32F)
-            im2col_CpuPBody<float>::run((float*)srcPtr, inpGroupCn, inpH, inpW, kerH, kerW, padH, padW, strideH, strideW, dilationH, dilationW, colMat.ptr<float>());
-        if (inpBlob.type() == CV_64F)
-            im2col_CpuPBody<double>::run((double*)srcPtr, inpGroupCn, inpH, inpW, kerH, kerW, padH, padW, strideH, strideW, dilationH, dilationW, colMat.ptr<double>());
->>>>>>> e88b0618
     }
 
     Mat &colMat = colBlob.matRef();
     if (srcImg.type() == CV_32F)
-        im2col_CpuPBody<float>::run(srcImg.ptr<float>(), inpGroupCn, inpH, inpW, kernel.height, kernel.width, pad.height, pad.width, stride.height, stride.width, colMat.ptr<float>());
+        im2col_CpuPBody<float>::run(srcImg.ptr<float>(), inpGroupCn, inpH, inpW, kernel.height, kernel.width, pad.height, pad.width, stride.height, stride.width, dilation.height, dilation.width, colMat.ptr<float>());
     if (srcImg.type() == CV_64F)
-        im2col_CpuPBody<double>::run(srcImg.ptr<double>(), inpGroupCn, inpH, inpW, kernel.height, kernel.width, pad.height, pad.width, stride.height, stride.width, colMat.ptr<double>());
-
-<<<<<<< HEAD
+        im2col_CpuPBody<double>::run(srcImg.ptr<double>(), inpGroupCn, inpH, inpW, kernel.height, kernel.width, pad.height, pad.width, stride.height, stride.width, dilation.height, dilation.width, colMat.ptr<double>());
+
     dstCol = colMat;
 }
-=======
-        outH = (inpH + 2 * padH - (dilationH * (kerH - 1) + 1)) / strideH + 1;
-        outW = (inpW + 2 * padW - (dilationW * (kerW - 1) + 1)) / strideW + 1;
-
-        outCn = numOutput;
->>>>>>> e88b0618
 
 void ConvolutionLayerImpl::computeInpOutShape(const Blob &input)
 {
@@ -248,8 +215,8 @@
     inpW = input.cols();
     inpCn = input.channels();
 
-    outH = (inpH + 2 * pad.height - kernel.height) / stride.height + 1;
-    outW = (inpW + 2 * pad.width - kernel.width) / stride.width + 1;
+    outH = (inpH + 2 * pad.height - (dilation.height * (kernel.height - 1) + 1)) / stride.height + 1;
+    outW = (inpW + 2 * pad.width - (dilation.width * (kernel.width - 1) + 1)) / stride.width + 1;
     outCn = numOutput;
 
     topH = outH; topW = outW; topCn = outCn;
@@ -287,7 +254,7 @@
 void DeConvolutionLayerImpl::forward_(std::vector<Blob *> &inputs, std::vector<Blob> &outputs)
 {
     XMat weightsMat = reshaped(blobs[0].getRefConst<XMat>(), Shape(outCn, ksize));
-    XMat biasesMat  = reshaped(blobs[1].getRefConst<XMat>(), Shape(outCn, 1));
+    XMat biasesMat  = (bias) ? reshaped(blobs[1].getRefConst<XMat>(), Shape(outCn, 1)) : XMat();
 
     for (size_t ii = 0; ii < outputs.size(); ii++)
     {
@@ -333,19 +300,12 @@
         col2im_CpuPBody<double>::run(colMat.ptr<double>(), inpGroupCn, inpH, inpW, kernel.height, kernel.width, pad.height, pad.width, stride.height, stride.width, dstImg.ptr<double>());
 }
 
-<<<<<<< HEAD
 void DeConvolutionLayerImpl::col2im(const UMat &colMat, UMat &dstImg)
 {
     if (is1x1())
     {
         dstImg = colMat;
         return;
-=======
-        if (dstMat.type() == CV_32F)
-            col2im_cpu(colMat.ptr<float>(), inpGroupCn, inpH, inpW, kerH, kerW, padH, padW, strideH, strideW, dilationH, dilationW,  dstMat.ptr<float>());
-        if (dstMat.type() == CV_64F)
-            col2im_cpu(colMat.ptr<double>(), inpGroupCn, inpH, inpW, kerH, kerW, padH, padW, strideH, strideW, dilationH, dilationW, dstMat.ptr<double>());
->>>>>>> e88b0618
     }
 #ifdef HAVE_OPENCL
     CV_Assert(col2im_ocl(colMat, inpGroupCn, inpH, inpW, kernel.height, kernel.width, pad.height, pad.width, stride.height, stride.width, dstImg));
@@ -357,21 +317,23 @@
 
 //Initializers
 
-Ptr<BaseConvolutionLayer> ConvolutionLayer::create(Size kernel, Size stride, Size pad)
+Ptr<BaseConvolutionLayer> ConvolutionLayer::create(Size kernel, Size stride, Size pad, Size dilation)
 {
     ConvolutionLayerImpl *l = new ConvolutionLayerImpl();
     l->kernel = kernel;
     l->pad = pad;
     l->stride = stride;
+    l->dilation = dilation;
     return Ptr<BaseConvolutionLayer>(l);
 }
 
-Ptr<BaseConvolutionLayer> DeconvolutionLayer::create(Size kernel, Size stride, Size pad)
+Ptr<BaseConvolutionLayer> DeconvolutionLayer::create(Size kernel, Size stride, Size pad, Size dilation)
 {
     DeConvolutionLayerImpl *l = new DeConvolutionLayerImpl();
     l->kernel = kernel;
     l->pad = pad;
     l->stride = stride;
+    l->dilation = dilation;
     return Ptr<BaseConvolutionLayer>(l);
 }
 
