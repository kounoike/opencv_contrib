@inproceedings{ZitnickECCV14edgeBoxes,
  author    = {C. Lawrence Zitnick and Piotr Doll{\'a}r},
  title     = {Edge Boxes: Locating Object Proposals from Edges},
  booktitle = {ECCV},
  year      = {2014},
}

@inproceedings{Dollar2013,
  title={Structured forests for fast edge detection},
  author={Doll{\'a}r, Piotr and Zitnick, C Lawrence},
  booktitle={Computer Vision (ICCV), 2013 IEEE International Conference on},
  pages={1841--1848},
  year={2013},
  organization={IEEE}
}

@incollection{VBRV14,
  title={SEEDS: Superpixels extracted via energy-driven sampling},
  author={Van den Bergh, Michael and Boix, Xavier and Roig, Gemma and de Capitani, Benjamin and Van Gool, Luc},
  booktitle={Computer Vision--ECCV 2012},
  pages={13--26},
  year={2012},
  publisher={Springer}
}

@inproceedings{Gastal11,
  title={Domain transform for edge-aware image and video processing},
  author={Gastal, Eduardo SL and Oliveira, Manuel M},
  booktitle={ACM Transactions on Graphics (TOG)},
  volume={30},
  number={4},
  pages={69},
  year={2011},
  organization={ACM}
}

@article{Gastal12,
  title={Adaptive manifolds for real-time high-dimensional filtering},
  author={Gastal, Eduardo SL and Oliveira, Manuel M},
  journal={ACM Transactions on Graphics (TOG)},
  volume={31},
  number={4},
  pages={33},
  year={2012},
  publisher={ACM}
}

@incollection{Kaiming10,
  title={Guided image filtering},
  author={He, Kaiming and Sun, Jian and Tang, Xiaoou},
  booktitle={Computer Vision--ECCV 2010},
  pages={1--14},
  year={2010},
  publisher={Springer}
}

@inproceedings{Lee14,
  title={Outdoor place recognition in urban environments using straight lines},
  author={Lee, Jin Han and Lee, Sehyung and Zhang, Guoxuan and Lim, Jongwoo and Chung, Wan Kyun and Suh, Il Hong},
  booktitle={2014 IEEE International Conference on Robotics and Automation (ICRA)},
  pages={5550--5557},
  year={2014},
  organization={IEEE}
}

@inproceedings{Lim2013,
  title={Sketch tokens: A learned mid-level representation for contour and object detection},
  author={Lim, Joseph J and Zitnick, C Lawrence and Doll{\'a}r, Piotr},
  booktitle={Computer Vision and Pattern Recognition (CVPR), 2013 IEEE Conference on},
  pages={3158--3165},
  year={2013},
  organization={IEEE}
}

@incollection{PFF2004,
  title={Efficient graph-based image segmentation},
  author={Felzenszwalb, Pedro F and Huttenlocher, Daniel P},
  journal={International Journal of Computer Vision},
  volume={59},
  number={2},
  pages={167--181},
  year={2004},
  publisher={Springer}
}

@article{deriche1987,
  title={Using Canny's criteria to derive a recursively implemented optimal edge detector},
  author={Deriche Rachid},
  journal={International journal of computer vision},
  volume={1},
  number={2},
  pages={167--187},
  year={1987},
  publisher={Springer}
}

@article{uijlings2013selective,
  title={Selective search for object recognition},
  author={Uijlings, Jasper RR and van de Sande, Koen EA and Gevers, Theo and Smeulders, Arnold WM},
  journal={International journal of computer vision},
  volume={104},
  number={2},
  pages={154--171},
  year={2013},
  publisher={Springer}
}

@article{Min2014,
  title={Fast global image smoothing based on weighted least squares},
  author={Min, Dongbo and Choi, Sunghwan and Lu, Jiangbo and Ham, Bumsub and Sohn, Kwanghoon and Do, Minh N},
  journal={Image Processing, IEEE Transactions on},
  volume={23},
  number={12},
  pages={5638--5653},
  year={2014},
  publisher={IEEE}
}

@inproceedings{Farbman2008,
  title={Edge-preserving decompositions for multi-scale tone and detail manipulation},
  author={Farbman, Zeev and Fattal, Raanan and Lischinski, Dani and Szeliski, Richard},
  booktitle={ACM Transactions on Graphics (TOG)},
  volume={27},
  number={3},
  pages={67},
  year={2008},
  organization={ACM}
}


@inproceedings{xu2011image,
  title={Image smoothing via L 0 gradient minimization},
  author={Xu, Li and Lu, Cewu and Xu, Yi and Jia, Jiaya},
  booktitle={ACM Transactions on Graphics (TOG)},
  volume={30},
  number={6},
  pages={174},
  year={2011},
  organization={ACM}
}

@inproceedings{Revaud2015,
  title={EpicFlow: Edge-Preserving Interpolation of Correspondences for Optical Flow},
  author={Revaud, Jerome and Weinzaepfel, Philippe and Harchaoui, Zaid and Schmid, Cordelia},
  booktitle={Computer Vision and Pattern Recognition (CVPR), IEEE Conference on},
  pages={1164--1172},
  year={2015}
}

@article{Achanta2012,
  author = {Achanta, Radhakrishna and Shaji, Appu and Smith, Kevin and Lucchi, Aurelien and Fua, Pascal and Susstrunk, Sabine},
  title = {SLIC Superpixels Compared to State-of-the-Art Superpixel Methods},
  journal = {IEEE Trans. Pattern Anal. Mach. Intell.},
  issue_date = {November 2012},
  volume = {34},
  number = {11},
  month = {nov},
  year = {2012},
  issn = {0162-8828},
  pages = {2274--2282},
  numpages = {9},
  url = {http://dx.doi.org/10.1109/TPAMI.2012.120},
  doi = {10.1109/TPAMI.2012.120},
  acmid = {2377556},
  publisher = {IEEE Computer Society},
  address = {Washington, DC, USA},
  keywords = {Superpixels, segmentation, clustering, k-means}
}

@InProceedings{Liu_2017_IEEE,
  author = {Liu, Yong-Jin and Yu, Cheng-Chi and Yu, Min-Jing and He, Ying},
  title = {Intrinsic Manifold SLIC: A Simple and Efficient Method for Computing Content-Sensitive Superpixels},
  journal = {IEEE Transactions on Pattern Analysis and Machine Intelligence},
  issue_date = {March 2017},
  volume = {PP},
  month = {mar},
  year = {2017},
  issue = {99},
  url = {https://doi.org/10.1109/TPAMI.2017.2686857},
  doi = {10.1109/TPAMI.2017.2686857},
  publisher = {IEEE Computer Society},
  address = {Washington, DC, USA},
  keywords = {Superpixels, segmentation, image manifold, centroidal Voronoi tessellation, geodesic distance}
}

@InProceedings{LiCVPR2015LSC,
  author = {Li, Zhengqin and Chen, Jiansheng},
  title = {Superpixel Segmentation Using Linear Spectral Clustering},
  journal = {The IEEE Conference on Computer Vision and Pattern Recognition (CVPR)},
  month = {June},
  year = {2015}
}

@article{Cho2014,
  title = {Bilateral Texture Filtering},
  author = {Hojin Cho and Hyunjoon Lee and Henry Kang and Seungyong Lee},
  journal = {ACM Transactions on Graphics},
  year = {2014},
  volume = {33},
  number = {4},
  month = {July},
  pages = {128:1--128:8}
}

@incollection{zhang2014rolling,
  title={Rolling guidance filter},
  author={Zhang, Qi and Shen, Xiaoyong and Xu, Li and Jia, Jiaya},
  booktitle={Computer Vision--ECCV 2014},
  pages={815--830},
  year={2014},
  publisher={Springer}
}

@inproceedings{zhang2014100+,
  title={100+ times faster weighted median filter (WMF)},
  author={Zhang, Qi and Xu, Li and Jia, Jiaya},
  booktitle={Computer Vision and Pattern Recognition (CVPR), 2014 IEEE Conference on},
  pages={2830--2837},
  year={2014},
  organization={IEEE}
}

@article{paillou1997detecting,
  title={Detecting step edges in noisy SAR images: a new linear operator},
  author={Paillou, Philippe},
  journal={IEEE transactions on geoscience and remote sensing},
  volume={35},
  number={1},
  pages={191--196},
  year={1997}
}

@book{Niblack1985,
  title={An introduction to digital image processing},
  author={Niblack, Wayne},
  year={1985},
  publisher={Strandberg Publishing Company}
}

@inproceedings{Sauvola1997,
  title={Adaptive document binarization},
  author={Sauvola, Jaakko and Seppanen, Tapio and Haapakoski, Sami and Pietikainen, Matti},
  booktitle={Document Analysis and Recognition, 1997., Proceedings of the Fourth International Conference on},
  volume={1},
  pages={147--152},
  year={1997},
  organization={IEEE}
}

@article{Wolf2004,
  title={Extraction and recognition of artificial text in multimedia documents},
  author={Wolf, Christian and Jolion, J-M},
  journal={Pattern Analysis \& Applications},
  volume={6},
  number={4},
  pages={309--326},
  year={2004},
  publisher={Springer}
}

@inproceedings{Khurshid2009,
  title={Comparison of Niblack inspired Binarization methods for ancient documents},
  author={Khurshid, Khurram and Siddiqi, Imran and Faure, Claudie and Vincent, Nicole},
  booktitle={IS\&T/SPIE Electronic Imaging},
  pages={72470U--72470U},
  year={2009},
  organization={International Society for Optics and Photonics}
}

@article{BergerRaghunathan1998,
  title={Coalescence in 2 dimensions: experiments on thin copolymer films and numerical simulations},
  author={Berger, L and Raghunathan, V A and Launay, C and  Ausserré, D and Gallot, Y},
  journal={The European Physical Journal B - Condensed Matter and Complex Systems},
  volume={2},
  number={1},
  pages={93-99},
  year={1998},
  publisher={Springer}
}

@article{PersoonFu1977,
  title={Shape Discrimination Using Fourier Descriptors},
  author={E  Persoon and King-Sun  Fu},
  journal={IEEE Transactions on Pattern Analysis and Machine Intelligence},
  volume={7},
  number={3},
  pages={170-179},
  year={1977},
  publisher={IEEE Computer Society}
}

@inproceedings{Breuel2008,
  title = {Binary Morphology and Related Operations on Run-Length Representations.},
  author = {Breuel, Thomas},
  year = {2008},
  month = {01},
  pages = {159-166},
  volume = {1},
  booktitle = {VISAPP 2008 - 3rd International Conference on Computer Vision Theory and Applications, Proceedings}
}

@misc{Segleafvein,
  title = {Best Way of Segmenting Veins in Leaves.},
  author = {Niki Estner},
  url = {https://dsp.stackexchange.com/a/1735}
}

@misc{M_RF,
  title = {Ridge Filter Mathematica},
  author = {Wolfram Mathematica},
  url = {http://reference.wolfram.com/language/ref/RidgeFilter.html}
}

<<<<<<< HEAD
=======
}

>>>>>>> fae2d927
@inproceedings{BarronPoole2016,
author = {Jonathan T Barron and Ben Poole},
title={The Fast Bilateral Solver},
booktitle={European Conference on Computer Vision (ECCV)},
year={2016},
publisher={Springer International Publishing},
pages={617--632},
}<|MERGE_RESOLUTION|>--- conflicted
+++ resolved
@@ -311,11 +311,15 @@
   url = {http://reference.wolfram.com/language/ref/RidgeFilter.html}
 }
 
-<<<<<<< HEAD
-=======
-}
-
->>>>>>> fae2d927
+@inproceedings{BarronPoole2016,
+author = {Jonathan T Barron and Ben Poole},
+title={The Fast Bilateral Solver},
+booktitle={European Conference on Computer Vision (ECCV)},
+year={2016},
+publisher={Springer International Publishing},
+pages={617--632},
+}
+
 @inproceedings{BarronPoole2016,
 author = {Jonathan T Barron and Ben Poole},
 title={The Fast Bilateral Solver},
