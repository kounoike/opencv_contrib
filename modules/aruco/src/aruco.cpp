--- conflicted
+++ resolved
@@ -529,15 +529,9 @@
   */
 class IdentifyCandidatesParallel : public ParallelLoopBody {
     public:
-<<<<<<< HEAD
-    IdentifyCandidatesParallel(const Mat *_grey, InputArrayOfArrays _candidates,
+    IdentifyCandidatesParallel(const Mat& _grey, InputArrayOfArrays _candidates,
                                InputArrayOfArrays _contours, const Ptr<Dictionary> &_dictionary,
-                               vector< int > *_idsTmp, vector< char > *_validCandidates,
-=======
-    IdentifyCandidatesParallel(const Mat& _grey, InputArrayOfArrays _candidates,
-                               InputArrayOfArrays _contours, Ptr<Dictionary> &_dictionary,
                                vector< int >& _idsTmp, vector< char >& _validCandidates,
->>>>>>> 1df640a6
                                const Ptr<DetectorParameters> &_params)
         : grey(_grey), candidates(_candidates), contours(_contours), dictionary(_dictionary),
           idsTmp(_idsTmp), validCandidates(_validCandidates), params(_params) {}
@@ -561,15 +555,9 @@
 
     const Mat &grey;
     InputArrayOfArrays candidates, contours;
-<<<<<<< HEAD
     const Ptr<Dictionary> &dictionary;
-    vector< int > *idsTmp;
-    vector< char > *validCandidates;
-=======
-    Ptr<Dictionary> &dictionary;
     vector< int > &idsTmp;
     vector< char > &validCandidates;
->>>>>>> 1df640a6
     const Ptr<DetectorParameters> &params;
 };
 
@@ -613,15 +601,9 @@
 /**
  * @brief Identify square candidates according to a marker dictionary
  */
-<<<<<<< HEAD
-static void _identifyCandidates(InputArray _image, InputArrayOfArrays _candidates,
+static void _identifyCandidates(InputArray _image, vector< vector< Point2f > >& _candidates,
                                 InputArrayOfArrays _contours, const Ptr<Dictionary> &_dictionary,
-                                OutputArrayOfArrays _accepted, OutputArray _ids,
-=======
-static void _identifyCandidates(InputArray _image, vector< vector< Point2f > >& _candidates,
-                                InputArrayOfArrays _contours, Ptr<Dictionary> &_dictionary,
                                 vector< vector< Point2f > >& _accepted, vector< int >& ids,
->>>>>>> 1df640a6
                                 const Ptr<DetectorParameters> &params,
                                 OutputArrayOfArrays _rejected = noArray()) {
 
