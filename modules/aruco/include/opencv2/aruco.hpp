--- conflicted
+++ resolved
@@ -516,13 +516,8 @@
  * detected markers from several views of the Board. The process is similar to the chessboard
  * calibration in calibrateCamera(). The function returns the final re-projection error.
  */
-<<<<<<< HEAD
-CV_EXPORTS_W double calibrateCameraAruco(
-    InputArrayOfArrays corners, InputArray ids, InputArray counter, const Ptr<Board> &board,
-=======
 CV_EXPORTS_AS(calibrateCameraArucoExtended) double calibrateCameraAruco(
     InputArrayOfArrays corners, InputArray ids, InputArray counter, Ptr<Board> &board,
->>>>>>> 1df640a6
     Size imageSize, InputOutputArray cameraMatrix, InputOutputArray distCoeffs,
     OutputArrayOfArrays rvecs, OutputArrayOfArrays tvecs,
     OutputArray stdDeviationsIntrinsics = noArray(), OutputArray stdDeviationsExtrinsics = noArray(),
@@ -533,7 +528,7 @@
 /** @brief It's the same function as #calibrateCameraAruco but without calibration error estimation.
  */
 CV_EXPORTS_W double calibrateCameraAruco(
-  InputArrayOfArrays corners, InputArray ids, InputArray counter, Ptr<Board> &board,
+  InputArrayOfArrays corners, InputArray ids, InputArray counter, const Ptr<Board> &board,
   Size imageSize, InputOutputArray cameraMatrix, InputOutputArray distCoeffs,
   OutputArrayOfArrays rvecs = noArray(), OutputArrayOfArrays tvecs = noArray(), int flags = 0,
   TermCriteria criteria = TermCriteria(TermCriteria::COUNT + TermCriteria::EPS, 30, DBL_EPSILON));
